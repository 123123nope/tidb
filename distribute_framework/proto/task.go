// Copyright 2022 PingCAP, Inc.
//
// Licensed under the Apache License, Version 2.0 (the "License");
// you may not use this file except in compliance with the License.
// You may obtain a copy of the License at
//
//     http://www.apache.org/licenses/LICENSE-2.0
//
// Unless required by applicable law or agreed to in writing, software
// distributed under the License is distributed on an "AS IS" BASIS,
// WITHOUT WARRANTIES OR CONDITIONS OF ANY KIND, either express or implied.
// See the License for the specific language governing permissions and
// limitations under the License.

package proto

import (
	"time"
)

type TaskID uint64

type TaskType string

type TiDBID string

const (
	TaskTypeExample     TaskType = "example"
	TaskTypeCreateIndex TaskType = "create_index"
	TaskTypeImport      TaskType = "import"
	TaskTypeTTL         TaskType = "ttl"
	TaskTypeNumber      TaskType = "number"
)

type TaskState string

const (
	TaskStatePending      TaskState = "pending"
	TaskStateRunning      TaskState = "running"
	TaskStateReverting    TaskState = "reverting"
	TaskStatePaused       TaskState = "paused"
	TaskStateFailed       TaskState = "failed"
	TaskStateSucceed      TaskState = "succeed"
	TaskStateRevertFailed TaskState = "revert_failed"
	TaskStateCanceled     TaskState = "canceled"

	TaskStateNumberExampleStep1 TaskState = "num1"
	TaskStateNumberExampleStep2 TaskState = "num2"
)

type TaskStep int

const (
	StepInit TaskStep = -1
)

type Task struct {
	ID    TaskID
	Type  TaskType
	State TaskState
	// TODO: redefine
<<<<<<< HEAD
	MetaM GlobalTaskMeta
=======
	MetaM *TaskMeta
	Step  TaskStep
>>>>>>> 03c18ff8

	DispatcherID string
	StartTime    time.Time

	Concurrency uint64
}

type SubtaskID uint64

type Subtask struct {
	ID          SubtaskID
	Type        TaskType
	TaskID      TaskID
	State       TaskState
	SchedulerID TiDBID
	Meta        []byte

	StartTime time.Time
}

func (st *Subtask) String() string {
	return ""
}

type GlobalTaskMeta interface {
	Serialize() []byte
	GetType() TaskType
	GetConcurrency() uint64
}

func UnSerialize([]byte) GlobalTaskMeta {
	return nil
}<|MERGE_RESOLUTION|>--- conflicted
+++ resolved
@@ -59,12 +59,8 @@
 	Type  TaskType
 	State TaskState
 	// TODO: redefine
-<<<<<<< HEAD
 	MetaM GlobalTaskMeta
-=======
-	MetaM *TaskMeta
 	Step  TaskStep
->>>>>>> 03c18ff8
 
 	DispatcherID string
 	StartTime    time.Time
