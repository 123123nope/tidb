// Copyright 2022 PingCAP, Inc.
//
// Licensed under the Apache License, Version 2.0 (the "License");
// you may not use this file except in compliance with the License.
// You may obtain a copy of the License at
//
//     http://www.apache.org/licenses/LICENSE-2.0
//
// Unless required by applicable law or agreed to in writing, software
// distributed under the License is distributed on an "AS IS" BASIS,
// WITHOUT WARRANTIES OR CONDITIONS OF ANY KIND, either express or implied.
// See the License for the specific language governing permissions and
// limitations under the License.

package example

import (
	"context"

	"github.com/pingcap/errors"
	"github.com/pingcap/tidb/distribute_framework/proto"
)

type ExampleStepOneSubtaskExecutor struct {
	subtask *proto.Subtask
}

<<<<<<< HEAD
func (e *ExampleSubtaskExecutor) Run(ctx context.Context) error { return nil }
=======
type ExampleStepTwoSubtaskExecutor struct {
	subtask *proto.Subtask
}

func (e *ExampleStepOneSubtaskExecutor) Run(ctx context.Context) error { return nil }

func (e *ExampleStepTwoSubtaskExecutor) Run(ctx context.Context) error { return nil }

func init() {
	scheduler.RegisterSubtaskExectorConstructor(
		proto.TaskTypeExample,
		// The order of the subtask executors is the same as the order of the subtasks.
		func(subtask *proto.Subtask, step proto.TaskStep) (scheduler.SubtaskExecutor, error) {
			switch step {
			case stepOne:
				return &ExampleStepOneSubtaskExecutor{subtask: subtask}, nil
			case stepTwo:
				return &ExampleStepTwoSubtaskExecutor{subtask: subtask}, nil
			}
			return nil, errors.Errorf("unknown step %d", step)
		},
	)
}
>>>>>>> 03c18ff8
<|MERGE_RESOLUTION|>--- conflicted
+++ resolved
@@ -16,6 +16,7 @@
 
 import (
 	"context"
+	"github.com/pingcap/tidb/distribute_framework/scheduler"
 
 	"github.com/pingcap/errors"
 	"github.com/pingcap/tidb/distribute_framework/proto"
@@ -25,9 +26,6 @@
 	subtask *proto.Subtask
 }
 
-<<<<<<< HEAD
-func (e *ExampleSubtaskExecutor) Run(ctx context.Context) error { return nil }
-=======
 type ExampleStepTwoSubtaskExecutor struct {
 	subtask *proto.Subtask
 }
@@ -50,5 +48,4 @@
 			return nil, errors.Errorf("unknown step %d", step)
 		},
 	)
-}
->>>>>>> 03c18ff8
+}